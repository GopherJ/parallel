--- conflicted
+++ resolved
@@ -28,16 +28,7 @@
         let borrows_prior = Self::total_borrows(currency_id);
         let reserves_prior = Self::total_reserves(currency_id);
         // Calculate the current borrow interest rate
-<<<<<<< HEAD
-        Self::update_borrow_rate(
-            currency_id.clone(),
-            cash_prior,
-            borrows_prior,
-            reserves_prior,
-        )?;
-=======
         Self::update_borrow_rate(currency_id, cash_prior, borrows_prior, 0)?;
->>>>>>> 87e8ad2d
 
         /*
          * Compound protocol:
