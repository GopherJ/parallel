--- conflicted
+++ resolved
@@ -216,7 +216,6 @@
 
                 endowed_accounts
                     .into_iter()
-<<<<<<< HEAD
                     .map(|k| {
                         if k == &"5HHMY7e8UAqR5ZaHGaQnRW5EDR8dP7QpAyjeBu6V7vdXxxbf"
                             .parse()
@@ -227,9 +226,6 @@
                             (k, 10_u128.pow(16))
                         }
                     })
-=======
-                    .map(|k| (k, 10_u128.pow(16)))
->>>>>>> cc3a0c8f
                     .collect()
             },
         },
@@ -264,14 +260,7 @@
                         .parse()
                         .unwrap()
                     {
-<<<<<<< HEAD
-                        vec![(x.clone(), CurrencyId::USDT, 10_u128.pow(16))]
-=======
-                        vec![
-                            (x.clone(), CurrencyId::DOT, 10_u128.pow(20)),
-                            (x.clone(), CurrencyId::USDT, 10_u128.pow(16)),
-                        ]
->>>>>>> cc3a0c8f
+                        vec![(x.clone(), CurrencyId::USDT, 10_u128.pow(20))]
                     } else {
                         vec![(x.clone(), CurrencyId::USDT, 10_u128.pow(9))]
                     }
